--- conflicted
+++ resolved
@@ -12,15 +12,10 @@
 from electrum.logging import get_logger
 from electrum.transaction import PartialTxOutput, PartialTransaction
 from electrum.util import (NotEnoughFunds, NoDynamicFeeEstimates, profiler, get_asyncio_loop, age,
-<<<<<<< HEAD
-                           wait_for2)
+                           wait_for2, send_exception_to_crash_reporter)
 from electrum.submarine_swaps import (
     NostrTransport, SwapServerTransport, pubkey_to_rgb_color, LOCKTIME_DELTA_REFUND, LOCKTIME_DELTA_REFUND_BUFFER
 )
-=======
-                           wait_for2, send_exception_to_crash_reporter)
-from electrum.submarine_swaps import NostrTransport, SwapServerTransport, pubkey_to_rgb_color
->>>>>>> 4a1ac478
 from electrum.fee_policy import FeePolicy
 
 from .auth import AuthMixin, auth_protect
@@ -30,12 +25,8 @@
 from .qetxfinalizer import QETxFinalizer
 
 if TYPE_CHECKING:
-<<<<<<< HEAD
+    import concurrent.futures
     from electrum.submarine_swaps import SwapOffer, SwapData
-=======
-    import concurrent.futures
-    from electrum.submarine_swaps import SwapOffer
->>>>>>> 4a1ac478
 
 
 class InvalidSwapParameters(Exception): pass
