--- conflicted
+++ resolved
@@ -1960,18 +1960,13 @@
             outputs[i].value += (amount - distr_amount)
             tx = PartialTransaction.from_io(list(coins), list(outputs))
 
-<<<<<<< HEAD
         assert len(tx.outputs()) > 0, "any bitcoin tx must have at least 1 output by consensus"
-        # Timelock tx to current height.
-        tx.locktime = get_locktime_for_new_transaction(self.network)
-=======
         if locktime is None:
             # Timelock tx to current height.
             locktime = get_locktime_for_new_transaction(self.network)
         tx.locktime = locktime
         if tx_version is not None:
             tx.version = tx_version
->>>>>>> 2763e14b
         tx.rbf_merge_txid = rbf_merge_txid
         tx.add_info_from_wallet(self)
         run_hook('make_unsigned_transaction', self, tx)
